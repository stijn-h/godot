--- conflicted
+++ resolved
@@ -1032,12 +1032,9 @@
 	//	{ "filename", "scene_file_path" }, // Node
 	{ "as_normalmap", "as_normal_map" }, // NoiseTexture
 	{ "bbcode_text", "text" }, // RichTextLabel
-<<<<<<< HEAD
-	{ "caret_blink_speed", "caret_blink_interval" }, // TextEdit, LineEdit
-=======
 	{ "bg", "panel" }, // Theme
 	{ "bg_focus", "focus" }, // Theme
->>>>>>> 39ef611a
+	{ "caret_blink_speed", "caret_blink_interval" }, // TextEdit, LineEdit
 	{ "caret_moving_by_right_click", "caret_move_on_right_click" }, // TextEdit
 	{ "caret_position", "caret_column" }, // LineEdit
 	{ "check_vadjust", "check_v_offset" }, // Theme
